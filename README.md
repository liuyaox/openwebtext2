--- conflicted
+++ resolved
@@ -12,392 +12,10 @@
 
 For further information please visit our [documentation](https://openwebtext2.readthedocs.io/en/latest/).
 
-<<<<<<< HEAD
 ## Acknowledgements
 [researcher2](https://github.com/researcher2) Wrote much of this code, with inspiration and some straight copying of the scraping code found [here](https://github.com/yet-another-account/openwebtext/).<br/>
 [sdtblck](https://github.com/sdtblck/) kindly put together the Colab notebook, and performed a chunk of the scraping. <br/>
 [leogao2](https://github.com/leogao2/) provided overall design guidance, lm_dataformat, and performed another chunk of scraping. <br />
 [Colaboratory](https://colab.research.google.com/) VMs helped us with about 10% of our overall scraping. <br />
 [The Eye](http://the-eye.eu/) host our processed datasets.<br />
-[Read The Docs](https://readthedocs.org/) host our documentation.<br />
-=======
-### Raw Scrapes
-Only deduplicated by URL.
-
-Contains 69,547,149 documents for a total of 193.89gb uncompressed text.  
-openwebtext2_raw.tar (79gb compressed including text and metadata) **currently uploading**
-
-## Background
-
-[OpenAI](https://openai.com/) required around 40gb of high quality text corpus for training [GPT2](https://openai.com/blog/better-language-models/). Common Crawl provides the scale necessary for modern language models, however the quality is unreliable. Manual curation of Common Crawl is always an option, albeit an expensive one. Thankfully Reddit provides high quality decentralized curation by design, and this became the key innovation for the WebText dataset.
-
-The generation of WebText can be summarized as:
-1. Scrape URLs from all Reddit submissions up to and including December 2017 with 3 or higher score.
-2. Deduplicate scraped content based on URL
-3. Exclude wikipedia (OpenAI already had a separate Wikipedia dataset)
-4. Deduplicate remaining content using undisclosed "heuristic based cleaning". This includes removal of non-english web pages.
-
-Neither the resulting corpus or generation source code was made public, inspiring Aaron Gokaslan and Vanya Cohen to create the [OpenWebTextCorpus](https://skylion007.github.io/OpenWebTextCorpus/).
-
-OpenWebTextCorpus is an open source reproduction of WebText, reifying the "heuristic based cleaning" stage using fuzzy deduplication and enforcing a minimum token length. For content based de-duplication they used local-sensitivity-hashing (LSH) with minhash on sets of 5-grams at the document level. Documents were then tokenized and any with less then 128 tokens were removed. After all processing there remained 40GB of text across 8,013,769 documents. The original code is unavailable at this time, but there are several popular repositories that cover the pipeline to various degrees.
-
-## OpenWebText2 Motivation
-
-Our primary goals for the corpus are:
-
-1. More data! Coverage of the original OpenWebTextCorpus ended at December 2017.
-2. Include all languages, providing metadata for easy filtering
-3. Provide several versions of the generated corpus for differing user requirements. Both versions will be broken up by month and frozen, with future months available once PushShift submission dumps become available.
-    * Raw version containing all scraped pages with associated Reddit submission metadata
-    * Plug and play version based on submissions of minimum 3 score with content based fuzzy de-duplication
-4. Provide full source code for all stages of the pipeline including deduplication.
-
-Some additional stretch goals:
-1. PyTorch dataset
-2. TensorFlow dataset
-
-We decided on a rewrite taking inspiration from both https://github.com/yet-another-account/openwebtext/ and https://github.com/jcpeterson/openwebtext.
-
-## The Pipeline
-
-[PushShift](https://www.reddit.com/r/pushshift/comments/bcxguf/new_to_pushshift_read_this_faq/) provides dumps of all reddit posts and submissions, however they are normally a few months behind. While this would be problematic for certain use cases, we don't require up to the minute data for training GPTNeo. For the initial stage of this project we decided to avoid scraping more recent Reddit submissions either directly or via APIs. We may add this in the future.
-
-At a high level the pipeline is broken down as follows:
-
-1. Download Reddit submission dump files from PushShift
-2. Process the files to extract URLs from all non-self submissions. Save URLs and Reddit metadata with [lm_dataformat](https://github.com/leogao2/lm_dataformat)
-3. Deduplicate the URLs
-4. Scrape the URLs using [Newspaper3k](https://newspaper.readthedocs.io/en/latest/), saving both text and metadata using lm_dataformat
-5. Filter the scraped documents by minimum Reddit score 3.
-6. Perform fuzzy deduplication using [MinHashLSH](http://ekzhu.com/datasketch/lsh.html)
-
-## Environment Setup
-Tested in a basic conda environment, though you could use venv or even the global python environment if you wish. I use miniconda to avoid a bloated download.
-
-**Miniconda Install For Linux**
-
-Follow the below steps, or read the conda instructions if you wish: https://docs.conda.io/projects/conda/en/latest/user-guide/install/linux.html
-
-```bash
-wget https://repo.anaconda.com/miniconda/Miniconda3-latest-Linux-x86_64.sh
-sha256 Miniconda3-latest-Linux-x86_64.sh
-bash Miniconda3-latest-Linux-x86_64.sh
-```
-Select yes on the init step.
-
-Restart your shell to refresh the path.
-
-**Create and activate conda environment**
-
-Environments are saved in a central store on the local disk, no need to create folders like with venv.
-```
-conda create --name pushshift python=3.8
-conda activate pushshift
-```
-
-**Install Repo and Requirements**
-```bash
-git clone https://github.com/EleutherAI/pushshift_dump_processing
-cd pushshift_dump_processing
-pip install -r requirements.txt
-```
-
-## Processing Instructions
-Broadly there are five stages in this pipeline:
-
-1. Processing the PushShift submission dumps
-2. Scraping the extracted URLs
-3. Filtering the scraped doucuments by aggregate minimum Reddit score
-4. De-duplicating the filtered documents with MinHashLSH
-5. Packaging up the various dataset releases
-6. Produce some useful stats about our releases
-
-For all steps below we assume you have completed the environment setup.
-
-## Stage 1 - Processing PushShift Submission Dumps
-
-This is broken down into the following steps:
-
-1. Download and verify the PushShift submission dumps, extracting and storing urls and metadata
-from relevant submissions into the sqlite database. Performed by "pushshift/pushshift_to_sqlite.py".
-2. Query the populated sqlite database and build a list of URLs with metadata for all related submissions.
-Performed by "pushshift/generate_urls_from_sqlite.py"
-
-All scripts for this stage can be found within the "pushshift" package.
-
-### Initial Preparation
-You will first need to create a working directory on a drive with plenty of space (500gb recommended). Then configure your sqlite database settings as follows:
-
-Inside the cloned repo:
-```bash
-cp alembic.ini.template alembic.ini
-```
-Modify the following line within the alembic.ini file. For example on windows:
-```
-sqlalchemy.url = sqlite:///e:/Eleuther_AI/webtext2/submissions.sqlite
-```
-Or on Linux (notice the extra forward slash before "mnt" to indicate system root):
-```
-sqlalchemy.url = sqlite:////mnt/data/openwebtext2/submissions.sqlite
-```
-
-### PushShift Submission Dump Data -> Sqlite DB
-
-This step is performed by "pushshift/pushshift_to_sqlite.py". The script accepts the following arguments:
-
---start_period (-s)  
-    Month and Year of first pushshift dump. Default: 6,2005  
---finish_period (-f)  
-    Month and Year of final pushshift dump. Defaults to current month, ignoring any missing months.  
---output_directory (-dir)  
-    Base directory that will contain the dumps subdirectory created as part of the process.  
---keep_dumps (-kd)  
-    If specified the dump won't be deleted after successful processing.  
-
-Notice the database location is not specified here, this is always sourced from the alembic.ini file.
-
-For example on Linux, to download and process all dumps, leaving the downloaded dumps afterwards:
-```bash
-python -m pushshift.pushshift_to_sqlite -dir /mnt/data/openwebtext2 -kd
-```
-
-Test run on 2006 only, deleting dumps when done:
-```bash
-python -m pushshift.pushshift_to_sqlite -s 1,2006 -f 12,2006 -dir /mnt/data/openwebtext2
-```
-
-This step uses checkpointing, saving a .dbdone file for each dump once processing is complete. So if you need to stop and come back later you can.
-
-### Extract Unique URLs with Reddit Metadata
-
-This step is performed by "pushshift/generate_urls_from_sqlite.py". The script accepts the following arguments:
-
---start_period (-s)  
-    Month and Year of first URLs. Default: 6,2005  
---finish_period (-f)  
-    Month and Year of final URLs. Defaults to current month.  
---output_directory (-dir)  
-    Base directory that will contain the urls subdirectory created as part of the process.  
---urls_per_file  
-    Maximum number of urls per file. Defaults to 100,000.  
-
-Notice the database location is not specified here, this is always sourced from the alembic.ini file.
-
-For example on Linux, to extract all urls 
-```bash
-python -m pushshift.generate_urls_from_sqlite -dir /mnt/data/openwebtext2
-```
-
-Test run on 2006 only:
-```bash
-python -m pushshift.generate_urls_from_sqlite -s 1,2006 -f 12,2006 -dir /mnt/data/openwebtext2
-```
-
-## Stage 2 - Scraping From Sourced URLs
-
-This stage is performed by "scraping/scrape_urls.py". Note that this is quite a long process, taking us
-several weeks.
-
-This program iterates through URL files generated in step 2 above. For each file its hands out the URLs
-to a multiprocessing pool for scraping. Once all URLs in the batch are scraped, the successful results are 
-archived using a slightly modified version of [lm_dataformat](https://github.com/leogao2/lm_dataformat)
-(thanks @bmk). The following metadata fields are saved in the metadata dict offered by lm_dataformat:
-
-title: Web Page Title  
-lang: Language detected by Newspaper scraper.  
-url: Original URL.  
-word_count: Total words outputted by Newspaper.  
-elapsed: Scraping time.  
-scraper: Always "newspaper".  
-domain: Top level domain for the original URL.  
-reddit_id: List of submission IDs containing URL - converted from base36.  
-subreddit: List of subreddits for the corresponding submissions.  
-reddit_score: List of reddit scores for the corresponding submissions.  
-reddit_title: List of submissions titles for the corresponding submissions.  
-reddit_created_utc: List of submissions created times for the corresponding submissions.
-
-The script accepts the following arguments:
-
---job_directory (-dir)  
-    Base directory containing the urls subdirectory and location where the scrapes subdirectory  will be created.  
---process_count (-procs)  
-    Number of worker processes in the pool. Defaults to 60. Don't go above this on Windows.  
---request_timeout (-timeout)  
-    Scraping timeout for each URL. Defaults to 30 seconds.  
-
-The program will look for URL files within "job_directory/urls". All scrapes will be stored in "job_directory/scrapes"
-
-For example on Linux, this will scrape using 90 processes and 30 second timeout:
-```bash
-python -m scraping.scrape_urls -dir /mnt/data/openwebtext2 -procs 90
-```
-
-On a dedicated 2012 i7 Linux machine we used between 90 and 120 processes successfully.
-
-We do some limited URL filtering in "scraping/filter.py". This is mainly to speed up the process by avoiding timeouts or files that obviously won't contain text.
-
-NOTE: Once each URL file is scraped, the program saves a ".done" file so you can resume later without rescraping.
-      That file contains a count of successfully scraped URLs if you are interested.
-
-## Stage 3 - Filtering scraped documents by minimum total Reddit score
-
-This step is performed by "cleaning/filter_from_reddit_score.py".
-
-This script filters all scrape files "scrapes_*.jsonl.zst" by minimum total Reddit score.
-Unlike the original WebText we aggregate scores for all submissions containing a given
-URL so the bar is slightly lower in some cases, but in others where a URL went negative
-in one submission it will balance out.
-
-The filtered scrapes file will have the original name and path of the scrape file with a 
-".minscored" extension.
-
-The script accepts the following arguments:
-
---scrape_directory (-dir)  
-    Directory containing the scrapes. You could use the overall work directory if you want as we use glob.glob to search recursively.  
-
-For example on Linux:
-```bash
-python -m cleaning.filter_from_reddit_score -dir /mnt/data/openwebtext2/scrapes
-```
-
-## Stage 4 - Deduplicate Filtered Documents using MinHashLSH with Cassandra
-
-There are several sub-stages here:
-
-1. Generate minhashes for every document
-2. Batch up the minhashes for running parallel dedupe
-3. Using MinHashLSH With Cassandra - Generate lists of duplicates
-4. Deduplicating our documents using the lists from step 3.
-
-All scripts for this stage can be found within the "cleaning" package.
-
-### Generate Minhashes For Every Document
-
-This step is performed by "cleaning/generate_minhashes.py" and took about 1.5 days
-on a 2012 i7 Linux machine.
-
-This script calculates minhashes for all filtered scrape files found using a recursive
-search on "\*.minscored".
-
-More explicity, we create a set of 5-grams for each document, and generate document 
-level minhashes using 10 hash functions with the excellent datasketch library.
-
-A single file "minhashes.pkl" is created in the scrape directory storing a data
-structure in the following format:
-
-[(file_name1, [doc0_minhash, doc1_minhash, ...]), (file_name2, [....]), ....]
-
-The script accepts the following arguments:
-
---scrape_directory (-dir)  
-    Directory containing the minscored scrapes. You could use the overall work directory if you want as we use glob.glob to search recursively.  
---process_count (-procs)  
-    Number of worker processes in the pool. Defaults to 4.  
-
-For example on Linux:
-```bash
-python -m cleaning.generate_minhashes -dir /mnt/data/openwebtext2/scrapes
-```
-
-### Slice The Minhashes For Batching
-
-This step is performed by "cleaning/minhash_lsh_batching.py" and splits "minhashes.pkl" into 
-approximately the desired number of batches.
-
-The script accepts the following arguments:
-
---directory (-dir)  
-    Directory containing the 'minhashes.pkl' file. Batch files and file name lookup will be saved here.  
---number_of_batches (-batches)  
-    Approximate number of batches to split minhashes into.  
-
-The "directory" must contain a 'minhashes.pkl' file created with 'generate_minhashes.py'.
-
-Produces batch files named 'batch0.pkl, batch1.pkl ...'. They contain the following
-pickled data structure:
-[(file_id, [doc0_minhash, doc1_minhash, ...]), ....]
-
-Produces a file name lookup named 'file_name_lookup.pkl'. Contains the following
-pickled data structure:
-[file_name1, file_name2, file_name3, ...]
-
-
-For example on Linux with 16 batches:
-```bash
-python -m cleaning.minhash_lsh_batching -dir /mnt/data/openwebtext2/scrapes -batches 16
-```
-
-### Find Duplicates Using MinHashLSH with Cassandra
-
-This step is performed by "cleaning/minhash_lsh_dedupe.py" and generates a list of detected
-duplicates for each located "batch\*.pkl" file found in the batch_directory.
-
-The script accepts the following arguments:
-
---batch_directory (-dir)  
-    Directory containing the "batch\*.pkl" files. "lsh.pkl", duplicate lists and batch checkpoints will be saved here.  
---process_count (-procs)  
-    Number of processes in the pool. Defaults to 1.  
-
-See the file for more documentation, but importantly: once you run the script you must keep using 
-the same MinHashLSH object pickled to "lsh.pkl" if you want the same basenames for the created Cassandra 
-tables.
-
-We are running into issues with loading this MinHashLSH object in multiple processes
-so did our run with just a single process. The first run will freeze when trying
-to unpickle the MinHashLSH object in the worker process. On running a second time it 
-will work.
-
-We save file and document level checkpoints after each query to allow for easy resuming.
-Each batch file will have a corresponding "\*duplicates.txt" when done.
-
-For example on Linux with the default 1 process:
-
-```bash
-python -m cleaning.minhash_lsh_dedupe -dir /mnt/data/openwebtext2/scrapes
-```
-
-### De-Duplicating Using Generated Duplicate Lists
-
-This step is performed by "cleaning/dedupe_from_indexes.py", which accept the following arguments:
-
---batch_directory (-dir)  
-    Directory containing the "\*duplicates.txt" files along with the "file_name_lookup.pkl" created during batch slicing. The "\*final.jsonl.zst" files will be output in their original directories.  
-
-This script builds a list of all duplicates by file_id & document_id, and then iterates
-through all ".minscored" files from the filename lookup, creating a new archive for each 
-file in the original containing all documents that were not marked as duplicates during 
-the previous step.
-
-So for each original file, a "\*final.jsonl.zst" files will be output in the same directory.
-
-For example on Linux:
-```bash
-python -m cleaning.dedupe_from_indexes -dir /mnt/data/openwebtext2/scrapes
-```
-
-## Stage 5 - Packaging The Dataset Releases
-
-### Plug And Play Release
-
-We originally did processing by month, but now just use files containing scrapes for the original
-URL files.
-
-Simply tar all the "\*final.jsonl.zst" files.
-
-### Raw Scrapes Release
-
-Similarly just tar all the "scrapes_\*.jsonl.zst" files.
-
-## Stage 6 - Produce Release Stats
-
-If you move the files from each release into their own subdirectory, you can run the "data_analysis/final_stats.py"
-to get total document count and text size for all "jsonl.zst" files in each directory:
-
-For example on Linux:
-```bash
-python -m data_analysis.final_stats -dir /mnt/data/openwebtext2/final
-python -m data_analysis.final_stats -dir /mnt/data/openwebtext2/raw_release
-```
->>>>>>> 41b2208e
+[Read The Docs](https://readthedocs.org/) host our documentation.<br />